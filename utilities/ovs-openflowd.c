--- conflicted
+++ resolved
@@ -464,14 +464,6 @@
                   "use --help for usage");
     }
 
-<<<<<<< HEAD
-    /* Local and remote vconns. */
-    xf_parse_name(argv[0], &s->dp_name, &s->dp_type);
-
-    s->controller_name = argc > 1 ? xstrdup(argv[1]) : NULL;
-
-=======
->>>>>>> ca247927
     /* Set accept_controller_regex. */
     if (!controller_opts.accept_re) {
         controller_opts.accept_re
@@ -485,7 +477,7 @@
     }
 
     /* Local vconns. */
-    dp_parse_name(argv[0], &s->dp_name, &s->dp_type);
+    xf_parse_name(argv[0], &s->dp_name, &s->dp_type);
 
     /* Controllers. */
     s->n_controllers = argc > 1 ? argc - 1 : 1;
