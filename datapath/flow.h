--- conflicted
+++ resolved
@@ -15,12 +15,8 @@
 #include <linux/rcupdate.h>
 #include <linux/gfp.h>
 
-<<<<<<< HEAD
 #include "openvswitch/xflow.h"
-=======
-#include "openvswitch/datapath-protocol.h"
 #include "table.h"
->>>>>>> ca247927
 
 struct sk_buff;
 
@@ -32,13 +28,9 @@
 
 struct sw_flow {
 	struct rcu_head rcu;
-<<<<<<< HEAD
-	struct xflow_key key;
-=======
 	struct tbl_node tbl_node;
 
-	struct odp_flow_key key;
->>>>>>> ca247927
+	struct xflow_key key;
 	struct sw_flow_actions *sf_acts;
 
 	struct timespec used;	/* Last used time. */
@@ -60,7 +52,7 @@
 void flow_used(struct sw_flow *, struct sk_buff *);
 
 struct sw_flow *flow_cast(const struct tbl_node *);
-u32 flow_hash(const struct odp_flow_key *key);
+u32 flow_hash(const struct xflow_key *key);
 int flow_cmp(const struct tbl_node *, void *target);
 void flow_free_tbl(struct tbl_node *);
 
